--- conflicted
+++ resolved
@@ -65,11 +65,8 @@
           src/cloud-providers/cloud-provider.cpp
           src/cloud-providers/clova/clova-provider.cpp
           src/cloud-providers/google/google-provider.cpp
-<<<<<<< HEAD
-          src/cloud-providers/revai/revai-provider.cpp)
-=======
+          src/cloud-providers/revai/revai-provider.cpp
           src/timed-metadata/timed-metadata-utils.cpp)
->>>>>>> 4c8ef320
 
 add_subdirectory(src/cloud-translation)
 
